ACLOCAL_AMFLAGS = -I config

SUBDIRS = benchmark \
		  liblttng-sessiond-comm \
		  libkernelctl \
		  liblttng-kconsumer \
		  liblttng-ustconsumer \
		  liblttng-consumer \
<<<<<<< HEAD
		  lttng-consumerd \
		  liblttngctl \
		  lttng \
		  lttng-sessiond \
		  tests \
		  include \
		  doc

bench:
	./benchmark/runall.sh
=======
		  lttng-consumerd

if ! BUILD_CONSUMERD_ONLY
SUBDIRS += liblttngctl \
           lttng \
           lttng-sessiond
endif

SUBDIRS += tests \
           include \
           doc
>>>>>>> 815564d8
<|MERGE_RESOLUTION|>--- conflicted
+++ resolved
@@ -6,18 +6,6 @@
 		  liblttng-kconsumer \
 		  liblttng-ustconsumer \
 		  liblttng-consumer \
-<<<<<<< HEAD
-		  lttng-consumerd \
-		  liblttngctl \
-		  lttng \
-		  lttng-sessiond \
-		  tests \
-		  include \
-		  doc
-
-bench:
-	./benchmark/runall.sh
-=======
 		  lttng-consumerd
 
 if ! BUILD_CONSUMERD_ONLY
@@ -29,4 +17,6 @@
 SUBDIRS += tests \
            include \
            doc
->>>>>>> 815564d8
+
+bench:
+	./benchmark/runall.sh