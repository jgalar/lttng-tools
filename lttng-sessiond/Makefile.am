<<<<<<< HEAD
AM_CPPFLAGS = -I$(top_srcdir)/include -I$(top_srcdir)/benchmark \
			  -DINSTALL_BIN_PATH=\"$(bindir)\"
=======
AM_CPPFLAGS = -I$(top_srcdir)/include \
			  -DINSTALL_BIN_PATH=\""$(bindir)"\" \
			  -DINSTALL_LIB_PATH=\""$(libdir)"\"
>>>>>>> 815564d8

AM_CFLAGS = -fno-strict-aliasing

bin_PROGRAMS = lttng-sessiond

if COMPAT_EPOLL
COMPAT=compat/compat-epoll.c
else
COMPAT=compat/compat-poll.c
endif

lttng_sessiond_SOURCES = utils.c utils.h \
                       hashtable.c hashtable.h \
                       compat/poll.h $(COMPAT) \
                       trace-kernel.c trace-kernel.h \
                       kernel.c kernel.h \
                       ust-ctl.h ust-app.h trace-ust.h \
                       context.c context.h \
                       channel.c channel.h \
                       event.c event.h \
                       futex.c futex.h \
                       shm.c shm.h \
                       session.c session.h \
                       ../hashtable/rculfhash.c \
                       ../hashtable/rculfhash.h \
                       ../hashtable/hash.c ../hashtable/hash.h

if HAVE_LIBLTTNG_UST_CTL
lttng_sessiond_SOURCES += trace-ust.c ust-app.c ust-consumer.c ust-consumer.h
endif

# Add main.c at the end for compile order
lttng_sessiond_SOURCES += lttng-sessiond.h main.c

# link on liblttngctl for check if sessiond is already alive.
lttng_sessiond_LDADD = -lrt -lurcu-common -lurcu \
		 $(top_builddir)/liblttng-sessiond-comm/liblttng-sessiond-comm.la \
		 $(top_builddir)/libkernelctl/libkernelctl.la \
		 $(top_builddir)/liblttngctl/liblttngctl.la \
		 $(top_builddir)/benchmark/liblttng-benchmark.la

if HAVE_LIBLTTNG_UST_CTL
lttng_sessiond_LDADD += -llttng-ust-ctl
endif<|MERGE_RESOLUTION|>--- conflicted
+++ resolved
@@ -1,11 +1,6 @@
-<<<<<<< HEAD
 AM_CPPFLAGS = -I$(top_srcdir)/include -I$(top_srcdir)/benchmark \
-			  -DINSTALL_BIN_PATH=\"$(bindir)\"
-=======
-AM_CPPFLAGS = -I$(top_srcdir)/include \
 			  -DINSTALL_BIN_PATH=\""$(bindir)"\" \
 			  -DINSTALL_LIB_PATH=\""$(libdir)"\"
->>>>>>> 815564d8
 
 AM_CFLAGS = -fno-strict-aliasing
 
